"""Test table reports"""

from custom_components.watchman.const import (
    CONF_IGNORED_STATES,
    DOMAIN,
    CONF_IGNORED_FILES,
    CONF_REPORT_PATH,
    CONF_COLUMNS_WIDTH,
    CONF_SECTION_APPEARANCE_LOCATION,
)
<<<<<<< HEAD
from .common import assert_files_equal, async_init_integration
=======
from . import async_init_integration, assert_files_equal
>>>>>>> 9b2584a7

TEST_INCLUDED_FOLDERS = ["/workspaces/thewatchman/tests/input"]


async def test_table_default(hass, tmpdir):
    """test table rendering"""
    base_report = "/workspaces/thewatchman/tests/input/test_report1.txt"
    # reports stored here: /tmp/pytest-of-root/pytest-current/<test_name>_pyloop_current
    test_report = tmpdir.join("test_report1.txt")

    await async_init_integration(
        hass,
        add_params={
<<<<<<< HEAD
            CONF_IGNORED_STATES: [],
            CONF_IGNORED_FILES: [],
            CONF_REPORT_PATH: test_report,
=======
            CONF_IGNORED_STATES: "",
            CONF_IGNORED_FILES: "",
            CONF_SECTION_APPEARANCE_LOCATION: {
                CONF_REPORT_PATH: test_report,
            },
>>>>>>> 9b2584a7
        },
    )

    hass.states.async_set("sensor.test1_unknown", "unknown")
    hass.states.async_set("sensor.test2_missing", "missing")
    hass.states.async_set("sensor.test3_unavail", "unavailable")
    hass.states.async_set("sensor.test4_avail", "42")
    await hass.async_block_till_done()
    await hass.services.async_call(DOMAIN, "report", {"test_mode": True})
    await hass.async_block_till_done()
    assert_files_equal(base_report, test_report)


async def test_table_no_missing(hass, tmpdir):
    """test table rendering with no missing elements"""
    base_report = "/workspaces/thewatchman/tests/input/test_report2.txt"
    # reports stored here: /tmp/pytest-of-root/pytest-current/<test_name>_pyloop_current
    test_report = tmpdir.join("test_report2.txt")

    await async_init_integration(
        hass,
        add_params={
            CONF_IGNORED_STATES: ["missing"],
<<<<<<< HEAD
            CONF_IGNORED_FILES: [],
            CONF_REPORT_PATH: test_report,
=======
            CONF_IGNORED_FILES: "",
            CONF_SECTION_APPEARANCE_LOCATION: {
                CONF_REPORT_PATH: test_report,
            },
>>>>>>> 9b2584a7
        },
    )

    hass.states.async_set("sensor.test1_unknown", "unknown")
    hass.states.async_set("sensor.test2_missing", "missing")
    hass.states.async_set("sensor.test3_unavail", "unavailable")
    hass.states.async_set("sensor.test4_avail", "42")
    await hass.async_block_till_done()
    await hass.services.async_call(DOMAIN, "report", {"test_mode": True})
    await hass.async_block_till_done()
    assert_files_equal(base_report, test_report)


async def test_table_all_clear(hass, tmpdir):
    """test table rendering with no entries"""
    base_report = "/workspaces/thewatchman/tests/input/test_report3.txt"
    # reports stored here: /tmp/pytest-of-root/pytest-current/<test_name>_pyloop_current
    test_report = tmpdir.join("test_report3.txt")
    await async_init_integration(
        hass,
        add_params={
            CONF_IGNORED_STATES: ["missing", "unknown", "unavailable"],
<<<<<<< HEAD
            CONF_IGNORED_FILES: [],
            CONF_REPORT_PATH: test_report,
=======
            CONF_IGNORED_FILES: "",
            CONF_SECTION_APPEARANCE_LOCATION: {
                CONF_REPORT_PATH: test_report,
            },
>>>>>>> 9b2584a7
        },
    )

    hass.states.async_set("sensor.test1_unknown", "unknown")
    hass.states.async_set("sensor.test2_missing", "missing")
    hass.states.async_set("sensor.test3_unavail", "unavailable")
    hass.states.async_set("sensor.test4_avail", "42")
    await hass.async_block_till_done()

    await hass.services.async_call(DOMAIN, "report", {"test_mode": True})
    await hass.async_block_till_done()
    assert_files_equal(base_report, test_report)


async def test_column_resize(hass, tmpdir):
    """test table rendering with narrow columns"""
    base_report = "/workspaces/thewatchman/tests/input/test_report4.txt"
    # reports stored here: /tmp/pytest-of-root/pytest-current/<test_name>_pyloop_current
    test_report = tmpdir.join("test_report4.txt")

    await async_init_integration(
        hass,
        add_params={
            CONF_IGNORED_STATES: [],
<<<<<<< HEAD
            CONF_IGNORED_FILES: [],
            CONF_REPORT_PATH: test_report,
            CONF_COLUMNS_WIDTH: [7, 7, 7],
=======
            CONF_IGNORED_FILES: "",
            CONF_SECTION_APPEARANCE_LOCATION: {
                CONF_REPORT_PATH: test_report,
                CONF_COLUMNS_WIDTH: "7, 7, 7",
            },
>>>>>>> 9b2584a7
        },
    )
    hass.states.async_set("sensor.test1_unknown", "unknown")
    hass.states.async_set("sensor.test2_missing", "missing")
    hass.states.async_set("sensor.test3_unavail", "unavailable")
    hass.states.async_set("sensor.test4_avail", "42")
    await hass.async_block_till_done()
    await hass.services.async_call(DOMAIN, "report", {"test_mode": True})
    await hass.async_block_till_done()
    assert_files_equal(base_report, test_report)<|MERGE_RESOLUTION|>--- conflicted
+++ resolved
@@ -8,11 +8,7 @@
     CONF_COLUMNS_WIDTH,
     CONF_SECTION_APPEARANCE_LOCATION,
 )
-<<<<<<< HEAD
-from .common import assert_files_equal, async_init_integration
-=======
 from . import async_init_integration, assert_files_equal
->>>>>>> 9b2584a7
 
 TEST_INCLUDED_FOLDERS = ["/workspaces/thewatchman/tests/input"]
 
@@ -26,17 +22,11 @@
     await async_init_integration(
         hass,
         add_params={
-<<<<<<< HEAD
-            CONF_IGNORED_STATES: [],
-            CONF_IGNORED_FILES: [],
-            CONF_REPORT_PATH: test_report,
-=======
             CONF_IGNORED_STATES: "",
             CONF_IGNORED_FILES: "",
             CONF_SECTION_APPEARANCE_LOCATION: {
                 CONF_REPORT_PATH: test_report,
             },
->>>>>>> 9b2584a7
         },
     )
 
@@ -60,15 +50,10 @@
         hass,
         add_params={
             CONF_IGNORED_STATES: ["missing"],
-<<<<<<< HEAD
-            CONF_IGNORED_FILES: [],
-            CONF_REPORT_PATH: test_report,
-=======
             CONF_IGNORED_FILES: "",
             CONF_SECTION_APPEARANCE_LOCATION: {
                 CONF_REPORT_PATH: test_report,
             },
->>>>>>> 9b2584a7
         },
     )
 
@@ -91,15 +76,10 @@
         hass,
         add_params={
             CONF_IGNORED_STATES: ["missing", "unknown", "unavailable"],
-<<<<<<< HEAD
-            CONF_IGNORED_FILES: [],
-            CONF_REPORT_PATH: test_report,
-=======
             CONF_IGNORED_FILES: "",
             CONF_SECTION_APPEARANCE_LOCATION: {
                 CONF_REPORT_PATH: test_report,
             },
->>>>>>> 9b2584a7
         },
     )
 
@@ -124,17 +104,11 @@
         hass,
         add_params={
             CONF_IGNORED_STATES: [],
-<<<<<<< HEAD
-            CONF_IGNORED_FILES: [],
-            CONF_REPORT_PATH: test_report,
-            CONF_COLUMNS_WIDTH: [7, 7, 7],
-=======
             CONF_IGNORED_FILES: "",
             CONF_SECTION_APPEARANCE_LOCATION: {
                 CONF_REPORT_PATH: test_report,
                 CONF_COLUMNS_WIDTH: "7, 7, 7",
             },
->>>>>>> 9b2584a7
         },
     )
     hass.states.async_set("sensor.test1_unknown", "unknown")
